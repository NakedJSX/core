import fs from 'node:fs';
import fsp from 'node:fs/promises';
import path from 'node:path';
import inspector from 'node:inspector'
import querystring from 'node:querystring';
import EventEmitter from 'node:events';

import { AsyncLocalStorage, AsyncResource } from 'node:async_hooks';
import { createHash } from 'node:crypto';
import { fileURLToPath, pathToFileURL } from 'node:url';
import { createRequire } from 'node:module';

import chokidar from 'chokidar';
import { minify } from 'terser';
import { rollup } from 'rollup';
import { babel, getBabelOutputPlugin } from '@rollup/plugin-babel';
import inject from '@rollup/plugin-inject';
import jsBeautifier from 'js-beautify';

import { ScopedCssSet, loadCss } from './css.mjs'
import { log, warn, err, fatal, jsonClone, absolutePath, enableBenchmark, semicolonify, merge } from './util.mjs';
import { DevServer } from './dev-server.mjs';
import { assetUriPathPlaceholder } from '../runtime/page/document.mjs'
import { runWithPageAsyncLocalStorage } from '../runtime/page/page.mjs';

export const packageInfo = JSON.parse(fs.readFileSync(path.join(path.dirname(fileURLToPath(import.meta.url)), '../package.json')));

const nakedJsxSourceDir = path.dirname(fileURLToPath(import.meta.url));

//
// We are using createRequire(..).resolve to allow babel to find plugins under yarn pnp.
// But it's slow (~5ms) and doesn't cache internally.
//

const resolveModule =
    ((id) =>
    {
        const nodeResolveModule = createRequire(import.meta.url).resolve;
        const cache = new Map();

        function resolve(id)
        {
            let resolved = cache.get(id);
            if (resolved)
                return resolved;
            
            resolved = nodeResolveModule(id);
            cache.set(id, resolved);

            return resolved;
        }

        return resolve;
    })();

//
// We'll create a directory called this, for creation and deletion of temporary files.
//

const nakedJsxTmpDirName = '.__nakedjsx__tmp';

//
// We make a 'current job' object available to page code being rendered.
// Due to the async nature of the build process we use AsyncLocalStorage.
//

const currentJob = new AsyncLocalStorage();

export function getCurrentJob()
{
    return currentJob.getStore();
}

export const configFilename = '.nakedjsx.json';
export const emptyConfig =
    {
        pathAliases:                {},
        definitions:                {},
        browserslistTargetQuery:    'defaults',
        plugins:                    {},
        importResolveOverrides:     {},
        output:
            {
                pageJs:             { sourcemaps: 'auto' },
                clientJs:           { sourcemaps: 'auto' }
            }
    };

export class NakedJSX extends EventEmitter
{
    #config;

    #developmentMode;
    #developmentServer;

    #templateEngineMode;
    #templateEnginePathHandlers;

    #srcDir;
    #dstDir;
    #dstAssetDir;

    #tmpRoot;
    #tmpDir;
    #tmpDirVersion          = -1;

    #pageJsSourceMaps       = false;
    #clientJsSourceMaps     = false;

    #commonCssFile;
    #commonCss;

    #assetImportPlugins     = new Map();

    #pathAliases            = {};
    #definitions            = {};

    #started                = false;
    #initialising           = true;
    #building               = false;
    
    #pages                  = {};
    #pagesToBuild           = new Set();
    #pagesInProgress;
    #pagesWithErrors;

    #clientJsOrigin;

    #watcher;
    #watchFiles             = new Map(); // filename -> Set<page>

    #rollupPlugins;

    #clientJsRollupCache    = new Map();

    //
    // This cache is used internally by our import plugin.
    //
    // We don't have generalised caching of rollup 'load' on the map cache plugin
    // as there's no clear path to implementing one when we can't know what
    // cache invalidation strategy to use for the wrapped load.
    //
    // In the case of our own custom imports, we know how to invalidate
    // so it is implemented internally.
    //

    #importLoadCache        = new Map();

    constructor(rootDir, { configOverride } = {})
    {
        super();

        log.quiet = !!configOverride?.quiet;

        log.setPrompt('Initialising ...');
        log(`NakedJSX ${packageInfo.version} initialising (Node ${process.version})`);

        //
        // All config paths are relative to the pages root dir
        //

        if (!fs.existsSync(rootDir))
            throw new Error(`Root dir ${rootDir} does not exist`);

        rootDir = fs.realpathSync(rootDir);
        
        log(`Root directory: ${rootDir}`);

        this.#srcDir = rootDir;
        
        //
        // Obtain config
        //

        const configFilePath = path.join(this.#srcDir, configFilename)

        this.#config = jsonClone(emptyConfig);

        if (configOverride)
        {
            merge(this.#config, configOverride);
        }
        else if (fs.existsSync(configFilePath))
        {
            log(`Loading ${configFilePath}`);
            try
            {
                merge(this.#config, JSON.parse(fs.readFileSync(configFilePath)));
            }
            catch(error)
            {
                fatal(`Failed to parse ${configFilePath}: ${error}`);
            }
        }
        else
            log(`No config file ${configFilePath}, using default config`);

        // Potentially update the log quiet setting.
        // TODO: avoid general double processing of the config when used via CLI
        log.quiet = !!this.#config.quiet;
    }

    absolutePathFromConfig(relativeOrAbsolute)
    {
        //
        // Config paths are either absolute or relative to srcDir
        //

        if (path.isAbsolute(relativeOrAbsolute))
            return relativeOrAbsolute;
        else
            return path.join(this.#srcDir, relativeOrAbsolute);
    }

    async processConfig()
    {
        const self   = this;
        const config = this.#config;

        //
        // Source and destination directories
        //

        if (config.outputDir) // deprecated config
        {
            if (config.output.dir)
                fatal("Config contains both 'output.dir' and deprecated 'outputDir' - please remove outputDir");
            
            config.output.dir = config.outputDir;
            delete config.outputDir;
        }

        if (!config.output?.dir)
            fatal("Config is missing required 'output.dir' and --out wasn't passed on CLI.");
        
        this.#dstDir = this.absolutePathFromConfig(config.output.dir);

        if (this.#dstDir.startsWith(this.#srcDir + path.sep))
            fatal(`Output dir (${this.#dstDir}) must not be within the pages root dir (${this.#srcDir}).`);

        if (!fs.existsSync(this.#dstDir))
        {
            log(`Creating output dir: ${this.#dstDir}`);
            fs.mkdirSync(this.#dstDir, { recursive: true });
        }

        //
        // Output dir for generated assets
        //

        if (!config.output.assetDir)
            config.output.assetDir = 'asset';
        
        if (path.isAbsolute(config.output.assetDir))
            this.#dstAssetDir = config.output.assetDir;
        else
            this.#dstAssetDir = path.join(this.#dstDir, config.output.assetDir);

        if (!this.#dstAssetDir.startsWith(this.#dstDir + path.sep) && this.#dstAssetDir !== this.#dstDir)
            fatal(`Output asset dir (${this.#dstAssetDir}) must be under or equal to dst dir (${this.#dstDir}).`);

        //
        // Sourcemaps default on when a a debugger is attached,
        // and for client JS, in development mode.
        //

        const validSourcemapsValues = ['auto', 'disable', 'enable'];

        if (!validSourcemapsValues.includes(config.output.pageJs.sourcemaps))
            fatal(`Bad config value '${config.output.pageJs.sourcemaps}' for output.pageJs.sourcemaps. Valid values are ${validSourcemapsValues.join()}`);

        if (!validSourcemapsValues.includes(config.output.clientJs.sourcemaps))
            fatal(`Bad config value '${config.output.clientJs.sourcemaps}' for output.clientJs.sourcemaps. Valid values are ${validSourcemapsValues.join()}`);

        function shouldEnableSourcemaps(setting)
        {
            if (setting === 'disable')
                return false;
            if (setting === 'enable')
                return true;
            if (setting === 'auto')
                return !!(inspector.url() || self.#developmentMode)

            fatal(`Unexpected config source map value: ${setting}`);
        }

        this.#pageJsSourceMaps      = shouldEnableSourcemaps(config.output.pageJs.sourcemaps);
        this.#clientJsSourceMaps    = shouldEnableSourcemaps(config.output.clientJs.sourcemaps);

        //
        // tmp defaults to inside the output dir
        // 

        if (!config.output.tmpDir)
            config.output.tmpDir = this.#dstDir;
        
        this.#tmpRoot = path.join(this.absolutePathFromConfig(config.output.tmpDir), nakedJsxTmpDirName);

        //
        // Process path aliases
        //

        for (const [alias, destination] of Object.entries(config.pathAliases))
        {
            const absPath = this.absolutePathFromConfig(destination);
            if (!fs.existsSync(absPath))
                fatal(`Source import path ${absPath} for alias ${alias} does not exist`);

            this.#pathAliases[alias] = absPath;
        }

        //
        // Common / external CSS
        //

        if (config.commonCssFile)
        {
            if (path.isAbsolute(config.commonCssFile))
            {
                if (!fs.existsSync(config.commonCssFile))
                    fatal(`Common CSS file ${config.commonCssFile} doesn't exist`);
                
                this.#commonCssFile = config.commonCssFile;
            }
            else
            {
                let testPath = this.#applyPathAliases(config.commonCssFile);
                if (testPath !== config.commonCssFile)
                {
                    if (!fs.existsSync(testPath))
                        fatal(`Common CSS file ${testPath} doesn't exist`);
                }
                else
                {
                    testPath = path.join(this.#srcDir, config.commonCssFile)
                    if (!fs.existsSync(testPath))
                        fatal(`Common CSS file ${config.commonCssFile} doesn't exist`);
                }

                this.#commonCssFile = testPath;
            }

            log(`Using common CSS file: ${this.#commonCssFile}`);
        }

        //
        // Copy definitiions
        //

        merge(this.#definitions, config.definitions);

        //
        // Register plugins
        //

        for (let [alias, pluginPackageNameOrPath] of Object.entries(config.plugins))
        {
            const validIdRegex = /^[a-z0-9]([a-z0-9]*|[a-z0-9\-]*[a-z0-9])$/;

            if (!validIdRegex.test(alias))
                fatal(`Cannot register plugin with bad alias ${alias}. An plugin alias can contain lowercase letters, numbers, and dashes. Can't start or end with dash.`);

            if (config.importResolveOverrides[pluginPackageNameOrPath])
                pluginPackageNameOrPath =
                    pathToFileURL(config.importResolveOverrides[pluginPackageNameOrPath]).href;

            const { default: pluginRegistration } = await import(pluginPackageNameOrPath);

            pluginRegistration(
                {
                    logging: { log, warn, err, fatal },

                    // Plugins call this to register themselves.
                    register: this.#registerPlugin.bind(this, alias)
                });
        }

        // Definitions might be sensitive, so mask them when dumping the effective config
        const redactedConfig = jsonClone(JSON.parse(JSON.stringify(this.#config)));

        for (const key in redactedConfig.definitions)
            redactedConfig.definitions[key] = '****';

        log(`Effective config (paths are relative to ${this.#srcDir}):\n${JSON.stringify(redactedConfig, null, 4)}`);
    }

    #registerPlugin(alias, plugin)
    {
        if (plugin.type === 'asset')
        {
            log(`Registering ${plugin.type} plugin with alias: ${alias}`);
            this.#assetImportPlugins.set(alias, plugin);
        }
        else
            fatal(`Cannot register plugin of unknown type ${plugin.type}, (alias is ${alias})`);
    }

    #logFinalThoughts()
    {
        let feebackChannels =
            'Email:   contact@nakedjsx.org\n' +
            'Discord: https://discord.gg/BXQDtub2fS';

        log.setPrompt(
`Thank you for trying NakedJSX prerelease version ${packageInfo.version}!

NOTE: Things subject to change until version 1.0.0,
      breaking changes linked to Y increments in 0.Y.Z.

      After 1.0.0, breaking changes will be linked to
      X increments in X.Y.Z and of course all effort
      will be made to avoid them.

Roadmap:

- Incorporate feedback
- Don't allow unbounded cache growth
- TypeScript in page source
- Integrated http proxy
- ImageMagick support in @nakedjsx/plugin-asset-image
- Ability to configure default options for plugins
- Tests

Under consideration:

- Client JSX ref support
- Client JSX context support
- Support Deno / dpx

All feedback is appreciated:

${feebackChannels}
`
            );
    }

    exit()
    {
        this.#logFinalThoughts();

        process.exit(0);
    }

    /**
     * Start a development build and web server.
     */
    async developmentMode()
    {
        if (this.#started)
            throw Error('NakedJSX already started');
        
        this.#started               = true;
        this.#developmentMode       = true;
        this.#templateEngineMode    = false;

        await this.processConfig();

        this.#developmentServer =
            new DevServer(
                {
                    serverRoot:     this.#dstDir,
                    clientJsFile:   path.join(nakedJsxSourceDir, 'dev-client-injection.js')
                });

        this.#startWatchingFiles();

        //
        // Configure our shutdown handler if running in a terminal
        //

        if (process.stdin.isTTY)
        {
            process.stdin.setRawMode(true);
            process.stdin.setEncoding('utf8');
            process.stdin.on('readable',
                () =>
                {
                    let char;
                    
                    while(char = process.stdin.read(1))
                    {
                        switch (char.toLowerCase())
                        {
                            case 'x':
                                this.exit();
                                break;
                        }
                    }
                });
        }
    }

    /**
     * Perform a production build.
     */
    async build()
    {
        if (this.#started)
            throw Error('NakedJSX already started');

        this.#started               = true;
        this.#developmentMode       = false;
        this.#templateEngineMode    = false;

        await this.processConfig();

        this.#startWatchingFiles();
    }

    /**
     * Start a template engine
     */
    async templateEngine()
    {
        if (this.#started)
            throw Error('NakedJSX already started');
        
        this.#started                       = true;
        this.#developmentMode               = false;
        this.#templateEngineMode            = true;
        this.#templateEnginePathHandlers    = new Map();

        await this.processConfig();

        this.#startWatchingFiles();
    }

    /**
     * Render a template engine path.
     */
    async templateEngineRender(uriPath, context)
    {
        const handler = this.#templateEnginePathHandlers.get(uriPath);
        if (!handler)
            throw (`NakedJSX does not have a handler for uriPath: ${uriPath}`);

        const htmlResult =
            await new Promise(
                async (resolve) =>
                {
                    currentJob
                        .run(
                            {
                                developmentMode:    this.#developmentMode,
                                templateEngineMode: this.#templateEngineMode,
                                commonCss:          this.#commonCss,
                                page:               handler.page,
                                onRenderStart:      this.#onRenderStart.bind(this),
                                onRendered:         html => resolve(html)
                            },
                            () =>
                            {
                                runWithPageAsyncLocalStorage(
                                    () => handler.render(context)
                                    );
                            }
                        );
                });

        return htmlResult;
    }

    ////////////////
     
    #startWatchingFiles()
    {
        log(`Build server starting:\n` +
            `   input dir: ${this.#srcDir}\n` +
            `  output dir: ${this.#dstDir}`);

        //
        // Watcher dedicated to looking for new pages
        //

        this.#watcher =
            chokidar.watch(
                './**/*',
                {
                    cwd: this.#srcDir
                });
        this.#watcher.on('add',    filename => this.#considerNewPageFile(filename));
        this.#watcher.on('change', filename => this.#considerChangedPageFile(filename));
        this.#watcher.on('unlink', filename => this.#considerDeletedPageFile(filename));
        this.#watcher.on(
            'ready',
            () =>
            {
                this.#initialising = false;
                this.#buildAll();
            });
    }

    #considerNewPageFile(filename)
    {
        //
        // When we manually ask chokidar to track file imports outside of #srcDir,
        // we'll get a 'file added' event which will trigger this callback.
        //
        // We don't want to consider building pages starting from files outside
        // of #srcDir so we check for that here.
        //

        if (!path.join(this.#srcDir, filename).startsWith(this.#srcDir + path.sep))
            return;

        //
        // A file has been discovered under #srcDir.
        //
        // It might new a new page, or a new browser script for an existing page.
        //

        const match = this.#matchPageJsFile(filename);
        if (!match)
            return;
        
        log(`Page ${match.page.uriPath} added ${filename}`);

        let page = this.#pages[match.page.uriPath];
        if (!page)
        {
            page = match.page;
            this.#pages[match.page.uriPath] = page;
        }

        this.#addPageFileMatch(match, page, filename);
    }

    #numPageStr(num)
    {
        return (num == 1) ? '1 page' : `${num} pages`;
    }

    #considerChangedPageFile(filename)
    {
        log(`Changed file: ${filename}`);

        if (filename === configFilename)
        {
            log('Config updated, please restart.');
            this.exit();
        }

        //
        // A file has under #srcDir has changed.
        //

        const fullPath      = fs.realpathSync(`${this.#srcDir}/${filename}`);
        const affectedPages = this.#watchFiles.get(fullPath);
        if (!affectedPages)
            return;
        
        log(`Changed file ${fullPath} affects ${this.#numPageStr(affectedPages.size)}`);
        
        this.#enqueuePageBuild(Array.from(affectedPages));
    }

    #considerDeletedPageFile(filename)
    {
        //
        // A watched file has been deleted.
        //

        const match = this.#matchPageJsFile(filename);
        if (!match)
        {
            // it might be a dependency of a page rather than a top level page file
            return;
        }
    
        const page = this.#pages[match.page.uriPath];
        if (!page)
            throw new Error(`Page ${match.page.uriPath} not tracked for deleted file ${filename}?`);

        log(`Page ${page.uriPath} removed ${match.type} file: ${filename}`);

        const fullPath = `${this.#srcDir}/${filename}`;

        if (match.type === 'page' || match.type === 'html')
        {
            delete page.htmlJsFileIn;

            this.emit(
                NakedJSX.Events.page_delete,
                {
                    uriPath:    page.uriPath
                });
        }
        else if (match.type === 'client')
        {
            delete page.clientJsFileIn;
        }
        else if (match.type === 'config')
        {
            delete page.configJsFile;
        }
        else
            throw new Error(`Bad page js file type ${match.page.type} for page ${match.uriPath}`);
        
        // If it still has a page JS file, rebuild it
        if (page.htmlJsFileIn)
            this.#enqueuePageBuild(page);
    }

    #matchPageJsFile(filename)
    {
        const pageEntryMatch    = /^(.*)-(page|html|client|config)\.(jsx|mjs|js)$/;
        const match             = filename.match(pageEntryMatch);

        if (match)
        {
            const uriPath   = match[1] === 'index' ? '/' : ('/' + match[1]).replace(/\/index$/, '/');
            const type      = match[2];
            const ext       = match[3];

            if (type === 'config' && ext !== 'mjs')
                throw Error(`Page config ${filename} must have .mjs extension`);
            
            return  {
                        type,
                        page:
                            {
                                uriPath,
                                htmlFile:           `${match[1]}.html`,
                                outputDir:          path.resolve(`${this.#dstDir}/${path.dirname(match[1])}`),
                                outputRoot:         this.#dstDir,
                                outputAssetRoot:    this.#dstAssetDir
                            }
                    };
        }
    }

    #addPageFileMatch(match, page, filename)
    {
        const fullPath = `${this.#srcDir}/${filename}`;

        if (match.type === 'page' || match.type === 'html')
        {
            if (page.htmlJsFileIn && page.htmlJsFileIn !== fullPath)
            {
                warn(`Ignoring ${fullPath} due to clash with ${page.htmlJsFileIn} for page ${page.uriPath}`);
                return;
            }
            
            page.htmlJsFileIn = fullPath;

            this.emit(
                NakedJSX.Events.page_new,
                {
                    uriPath:    page.uriPath,
                    sourceFile: page.htmlJsFileIn
                });
        }
        else if (match.type === 'client')
        {
            page.clientJsFileIn = fullPath;
        }
        else if (match.type === 'config')
        {
            page.configJsFile = fullPath;
        }
        else
            throw new Error(`Bad page js file type ${match.type} for page ${match.uriPath}`);
        
        this.#enqueuePageBuild(page);
    }

    #enqueuePageBuild(pages)
    {
        if (!Array.isArray(pages))
            pages = [pages];

        for (let page of pages)
        {
            this.#pagesToBuild.add(page);

            // Disconnect this page from watch file rebuilds for now
            for (let [, pages] of this.#watchFiles)
                pages.delete(page);
            
            //
            // In template engine mode, if we don't yet have a handler for this uri path then install a
            // handler that parks requests until the build is complete. If we do have a handler,
            // then we choose to let it continue to serve requests until the new one is compiled.
            // 
            // May add an option to block, but the default is to prevent slow page builds from
            // blocking requests.
            //

            if (this.#templateEngineMode && !this.#templateEnginePathHandlers.has(page.uriPath))
            {
                const parkedRenders = [];
                const pathHandler =
                    {
                        page,
                        parkedRenders,
                        render:
                            (renderContext) =>
                            {
                                parkedRenders.push(new ParkedRender(renderContext));
                            }
                    };
                
                this.#templateEnginePathHandlers.set(page.uriPath, pathHandler);
            }
        }

        if (this.#initialising)
            return;

        if (!this.#building)
            this.#buildAll();
    }

    async #buildAll()
    {
        if (this.#initialising)
            fatal('#buildAll called while initialising');

        if (this.#building)
            fatal('#buildAll called while building');
        
        this.#building          = true;
        this.#pagesWithErrors   = new Set();

        // Remove old temp files, if any
        await this.#rmTempDir();
        await this.#mkTempDir();

        if (this.#pagesToBuild.size == 0)
        {
            log(`No pages to build.`);
            await this.#onBuildComplete();
            return;
        }

        enableBenchmark(true);

        log.setPrompt('Building ...');
        log(`\nBuilding ${this.#numPageStr(this.#pagesToBuild.size)} ...`);

        if (this.#commonCssFile)
        {
            try
            {
                this.#commonCss = loadCss((await fsp.readFile(this.#commonCssFile)).toString());
            }
            catch(error)
            {
                err(`Could not load common css: ${error}`);
                this.#commonCss = '';
            }
        }
        else
            this.#commonCss = '';
        
        this.#rollupPlugins =
            {
                input:
                    {
                        client: this.#createRollupInputPlugins(true),
                        server: this.#createRollupInputPlugins(false),
                    },
                output:
                    {
                        client: this.#createRollupOutputPlugins(true),
                        server: this.#createRollupOutputPlugins(false),
                    }
            };

        // This allows async events to safely queue up pages to build, during the build
        this.#pagesInProgress   = this.#pagesToBuild;
        this.#pagesToBuild      = new Set();

        // Clear this out each build.
        this.#clientJsOrigin    = {};
        
        //
        // Start building.
        //

        const mkdirOptions = { recursive: true };
        await fsp.mkdir(this.#dstDir,      mkdirOptions);
        await fsp.mkdir(this.#dstAssetDir, mkdirOptions);

        const promises = [];

        for (let page of this.#pagesInProgress)
            promises.push(this.#buildPage(page));
        
        await Promise.all(promises);
    }

    async #buildPage(page)
    {
        const mkdirOptions = { recursive: true };
        await fsp.mkdir(page.outputDir, mkdirOptions);

        if (this.#commonCssFile)
            this.#addWatchFile(this.#commonCssFile, page);
        
        if (page.clientJsFileIn)
            this.#addWatchFile(page.clientJsFileIn, page);

        //
        // Create an abort controller for graceful failure during the process
        //

        page.abortController = new AbortController();
        page.abortController.signal.addEventListener(
            'abort',
            (reason) =>
            {
                err(`Page ${page.uriPath} build aborted`);

                if (reason.target.reason)
                    err(reason.target.reason.stack);

                this.#onPageBuildFailure(page);
            });
        
        //
        // page.thisBuild is a dedicated place for per-build data
        //

        page.thisBuild =
            {
                config:
                    {
                        uniquePrefix: '_', // Used by Page.UniqueId()
                        uniqueSuffix: '',  // Used by Page.UniqueId()
                        client:
                            {
                                js: { inline: true }
                            }
                    }
            };
        
        //
        // We want these values to reset between each page rendered by a file.
        // Some page files output multiple pages, or render more than once
        // when NakedJSX used as a template engine.
        //

        page.thisBuild.onPageCreate =
            () =>
            {
                Object.assign(
                    page.thisBuild,
                    {
                        nextUniqueId:   0,
                        inlineJs:       [],
                        inlineJsSet:    new Set(),
                        scopedCssSet:   new ScopedCssSet(),
                        output:
                            {
                                inlineJs: [],
                                fileJs:   []
                            }
                    });
            }
        
        if (page.configJsFile)
        {
            //
            // Page config files can override the default page config
            //

            this.#addWatchFile(page.configJsFile, page);

            try
            {
                const module = await import(pathToFileURL(page.configJsFile).href);   
                await module.default(page.thisBuild.config);
            }
            catch(error)
            {
                err(`Error executing page config file: ${page.configJsFile}`);
                err(error.stack);
                page.abortController.abort(error);
            }
        }

        await this.#buildHtmlJs(page);
    }

    #getBabelInputPlugin(forClientJs)
    {
        const plugins = [];

        if (forClientJs)
        {
            plugins.push(
                [
                    //
                    // Our implementation of the automatic runtime results in larger client JS
                    // so we keep using the classic implemenation.
                    //

                    resolveModule("@babel/plugin-transform-react-jsx"),
                    {
                        runtime:    'classic',
                        pragma:     '__nakedjsx__createElement',
                        pragmaFrag: '__nakedjsx__createFragment'
                    }
                ]);
        }
        else
        {
            // JSX syntax (untransformed) needed by plugin-magical-page-api.mjs
            plugins.push(resolveModule('@babel/plugin-syntax-jsx'));
            plugins.push(path.join(nakedJsxSourceDir, 'babel', 'plugin-magical-page-api.mjs'));
            plugins.push(
                [
                    resolveModule("@babel/plugin-transform-react-jsx"),
                    {
                        runtime:        'automatic',
                        importSource:   '@nakedjsx/core/page'
                    }
                ]);
        }

        const config =
            {
                sourceMaps: forClientJs ? this.#clientJsSourceMaps : this.#pageJsSourceMaps,
                babelHelpers: 'inline',
                plugins
            };
        
        if (process.env.NODE_ENV === 'production')
            config.skipPreflightCheck = true;
        else
            config.skipPreflightCheck = !(this.#developmentMode || inspector.url());

        return babel(config);
    }

    #hashFileContent(content)
    {
        return createHash('sha1').update(content).digest('base64url');
    }

    async #hashAndRenameFile(filepath, dstDir)
    {
        const content       = await fsp.readFile(filepath);
        const hash          = this.#hashFileContent(content);
        const parsed        = path.parse(filepath);
        const hashFilename  = parsed.name + '.' + hash + parsed.ext;

        await fsp.rename(filepath, path.join(dstDir, hashFilename));

        return hashFilename;
    }

    async #importAssetDefault(asset, resolve)
    {
        //
        // A straight copy of the asset with a hash embedded in the filename.
        //
        // import some_svg from '::image.svg'
        // ...
        // some_svg == '/asset/image.<hash>.svg'
        //

        const content   = await fsp.readFile(asset.file);
        const hash      = this.#hashFileContent(content);
        const parsedId  = path.parse(asset.id);
        const filename  = `${parsedId.name}.${hash}${parsedId.ext}`;
        const filepath  = path.join(this.#dstAssetDir, filename);
        const uriPath   = `${assetUriPathPlaceholder}/${filename}`;
        const result    = `export default '${uriPath}'`;

        // Other async loads don't need to wait for the copy operation
        resolve(result);

        await fsp.writeFile(filepath, content);
        log(`Copied asset ${filename}\n`+
            `        from ${asset.id}`);

        return result;
    }

    async #importAssetRaw(asset, resolve)
    {
        //
        // Make the raw asset content available to source code, as a string or a Buffer.
        //
        // Suitable for text content, such as an SVG, that you'd like to embed in the page.
        //

        const options =
            {
                as: 'utf-8', // Also supported: Buffer.

                ...querystring.decode(asset.optionsString)
            };

        if (options.as === 'Buffer')
        {
            // return code that creates the buffer from the file on demand
            const result =
`import fsp from 'node:fs/promises';
export default Buffer.from(await fsp.readFile(${JSON.stringify(asset.file)}));`;
        
            return result;
        }

        if (options.as === 'utf-8')
        {
            // return code that loads the file into a string on demand
            const result =
`import fsp from 'node:fs/promises';
export default (await fsp.readFile(${JSON.stringify(asset.file)})).toString();`;
        
            return result;
        }
        
        throw Error(`Bad 'as' for raw import: ${options.id}`);
    }

    async #importAssetJson(asset, resolve)
    {
        //
        // Running the JSON via parse -> stringify is technically
        // unnecessary but it does validate that the content is JSON.
        //

        const obj = JSON.parse(await fsp.readFile(asset.file));
        const result = `export default ${JSON.stringify(obj)};`;
        
        return result;
    }

    async #importAssetDynamic(asset, resolve)
    {
        //
        // The asset js file is expected to export a function:
        //
        //     export default async function({ addJsx }) { ... }
        //
        // where addJsx is a callback:
        //
        //     addJsx(meta, jsx)
        //
        // The JS exported function is expected to call addJsx(...)
        // for each dynamically fetched JSX snippet.
        //
        // meta is an arbitrary object to pass through to HTML rendering code
        // jsx is a string containing uncompiled JSX
        //
        // The result will be an array of [meta, FunctionGeneratedFromJsx]
        // such that HTML rendering code can use FunctionGeneratedFromJsx 
        // as a JSX function.
        //
        // e.g.
        //
        // all.mjs:
        //
        //     import fsp from 'node:fs/promises'
        //    
        //     export default async ({ addJsx }) =>
        //     {
        //         for (const file of await fsp.readdir('.'))
        //         {
        //             if (!file.endsWith('.jsx'))
        //                 continue;
        //    
        //             addJsx({ file }, await fsp.readFile(file, { encoding: 'utf-8' }));
        //         }
        //     }
        //
        // index-html.mjs:
        //
        //     import posts from ':dynamic:posts/all.mjs'
        //
        //     global.SomeTag = ...
        //
        //     //
        //     // <SomeTag /> will be available for use inside <Post />,
        //     // the content of which came from an abitrary data source
        //     // with no need for import SomeTag from <somewhere> !
        //     //
        //    
        //     for (const [meta, Post] of posts)
        //     {
        //         Page.Create('en');
        //         Page.AppendBody(<Post />);
        //         Page.Render(meta.file.replace(/\.jsx$/, '.html'));
        //     }
        //

        // Change into the dir the file is in for convenience
        const cwdBackup = process.cwd();
        process.chdir(path.dirname(asset.file));

        try
        {
            let result = '';

            function addJsx(meta, jsx)
            {
                result += `[${JSON.stringify(meta)},()=>${jsx}],\n`;
            }

            const fetchDynamicJsx = (await import(pathToFileURL(asset.file).href)).default;
            await fetchDynamicJsx({ addJsx });

            return `export default [${result}]`;
        }
        finally
        {
            // Restore the previous cwd
            process.chdir(cwdBackup);
        }
    }

    async #importAsset(asset, resolve)
    {
        if (asset.type === 'default')
            return this.#importAssetDefault(asset, resolve);
        
        //
        // Check plugins first, this allows built-in plugins (raw, json) to be overridden
        //

        if (this.#assetImportPlugins.has(asset.type))
            return this.#assetImportPlugins.get(asset.type).importAsset(
                        {
                            // Useful functions
                            hashAndOutputAsset: async (filename) => this.#hashAndRenameFile(filename, this.#dstAssetDir),
                            assetUriPath:       async (filename) => `${assetUriPathPlaceholder}/${filename}`,
                            mkdtemp:            async ()         => fsp.mkdtemp(path.join(this.#tmpDir, 'import-')),
                            resolve
                        },
                        asset);

        if (asset.type === 'raw')
            return this.#importAssetRaw(asset, resolve);
        
        if (asset.type === 'json')
            return this.#importAssetJson(asset, resolve);
        
        if (asset.type === 'dynamic')
            return this.#importAssetDynamic(asset, resolve);

        throw new Error(`Unknown import type '${asset.type}' for import ${asset.id}. Did you forget to enable a plugin?`);
    }

    #applyPathAliases(file)
    {
        if (path.isAbsolute(file))
            return file;
        
        // Apply path alias if one is used
        for (const [ alias, replacement ] of Object.entries(this.#pathAliases))
            if (file.startsWith(alias + '/'))
                return file.replace(alias, replacement);
        
        return file;
    }

    #nodeResolve(id, importer)
    {
        if (importer)
        {
            try
            {
                return createRequire(pathToFileURL(importer)).resolve(id);
            }
            catch(error)
            {
                if (error.code === 'MODULE_NOT_FOUND' && error.pnpCode === 'UNDECLARED_DEPENDENCY')
                {
                    //
                    // We are using yarn pnp, which is great, however it really doesn't
                    // like it when you try and import something that isn't declared as a dependency.
                    //
                    // This happens when a plugin exports some jsx that we've compiled into our page.
                    // If that code tries to use a package from where it came from, then it looks
                    // like NakedJSX itself it trying to import it.
                    //

                    err(
                        "It looks like you're using yarn pnp, and you're going to need to\n" +
                        "enable yarn pnp 'loose mode' to get rid of the following error.\n" +
                        "Even then it will log warnings so you might want to run with\n" +
                        "PNP_DEBUG_LEVEL=0 in your environment.\n");

                    throw error;
                }
            }
        }

        try
        {
            return resolveModule(id);
        }
        catch(error)
        {
        }
    }

    #parseAssetImportId(id, importer)
    {
        //
        // The id will start with ':[type]:' where [type] is an optional asset
        // type, such as default, raw, json, or as registered by a plugin.
        //
        // Example asset import code:
        //
        // import logo from ':image:$ASSET/logo.png?srcDensity=2'
        //
        // - asset type is 'image' (provided by @nakedjsx/plugin-asset-image)
        // - $ASSET has been configured as a path alias to a directory
        // - logo.png is a file within that directory
        // - The ?srcDensity=2 options string is passed to the image plugin
        //

        let [, type, file, optionsString] = id.match(/^:([a-z0-9\-]*):([^\?]*)\?*(.*)$/);

        if (type === undefined)
            return null;
        
        if (type === '')
            type = 'default';
        
        // Apply path alias if one is used
        file = this.#applyPathAliases(file);
        
        //
        // If the file path is not absolute by this stage,
        //

        if (!path.isAbsolute(file))
        {
            const nodeResolvedId = this.#nodeResolve(file, importer);

            if (nodeResolvedId)
                file = nodeResolvedId;
            else if (importer)
                file = absolutePath(file, path.dirname(importer));                
        }
        
        //
        // Return the id in a standard format ideal for deduplication purposes.
        //
        
        if (optionsString)
            id = `:${type}:${file}?${optionsString}`;
        else
            id = `:${type}:${file}`;
        
        return { id, type, file, optionsString };
    }

    #getImportPlugin(forClientJs)
    {
        const self   = this;
        const cache  = this.#importLoadCache;
        
        return {
            name: 'nakedjsx-import-plugin',

            async resolveId(id, importer, options)
            {
                if (options.isEntry)
                    return null;
                
                if (id.startsWith('node:'))
                    return  {
                                id,
                                external: 'absolute'
                            };
                
                //
                // For the NakedJSX runtime, resolveModule is used to ensure
                // that @nakedjsx imports point to this instance of NakedJSX.
                //
                // This is key for the standalone npx nakedjsx tool to be able
                // to use its bundled copy of @nakedjsx/core to operate on files
                // that live outside of a node project that directly imports @nakedjsx.
                //

                if (id.startsWith('@nakedjsx/core/page'))
                {
                    //
                    // Only ever used to generate html - not used by client JS.
                    //
                    // @nakedjsx/core/page needs to be external, as it indirectly
                    // imports some css related deps that use dynamic require,
                    // which rollup doesn't handle.
                    //

                    return  {
                                id: pathToFileURL(resolveModule(id)).href, // Absolute externals must be in url form
                                external: 'absolute'
                            };
                }

                if (id === '@nakedjsx/core/client')
                {
                    // UPDATE THIS COMMENT

                    //
                    // @nakedjsx/core/page needs to be for client JS, and
                    // external for HTML JS.
                    //
                    // This is because page.mjs is external, and needs
                    // to use the same NakedJSX document as page / plugin code.
                    //
                    // In clientJS, where imports aren't supported, it must
                    // be internal (@nakedjsx/core/page is not used for HTML JS)
                    //
                    // On Windows, absolute externals need to be file:// URLs.
                    //

                    return  {
                                id: resolveModule(id),
                                external: false
                            };
                }

                // overriden by config?
                const resolveOverride = self.#config.importResolveOverrides[id];
                if (resolveOverride)
                    return  {
                                id: resolveOverride,
                                external: false
                            };

                // Asset imports
                if (id.startsWith(':'))
                {
                    const asset = self.#parseAssetImportId(id, importer);
                    if (!asset)
                        return null;

                    return  {
                                id: asset.id,
                                meta: { asset }
                            };
                }

                // Definitiions
                if (self.#definitions[id])
                    return  {
                                id,
                                meta: { definedAs: self.#definitions[id] }
                            };

                // Check Javascript imports from aliased source paths
                for (const [ alias, path ] of Object.entries(self.#pathAliases))
                    if (id.startsWith(alias))
                        return  {
                                    id: id.replace(alias, path),
                                    external: false
                                };

                // Absolute path to source file?
                if (path.isAbsolute(id) && fs.existsSync(id))
                    return  {
                                id: id,
                                external: false
                            };

                // Relative path to a source file?
                const resolvedRelativePath = path.join(path.dirname(builder.#clientJsOrigin[importer] ?? importer), id);
                if (fs.existsSync(resolvedRelativePath))
                    return  {
                                id: resolvedRelativePath,
                                external: false
                            };

                //
                // Can node resolve it from the importer or the deps that this build process knows about?
                //
                // This is what allows 'npx nakedjsx' to find the official plugins when
                // operating on standalone NakedJSX files (i.e. no package.json)
                //

                const nodeResolvedId = self.#nodeResolve(id, importer);
                if (nodeResolvedId)
                {
                    let external = false;
                    if (!forClientJs && !nodeResolvedId.endsWith('.jsx'))
                        external = 'absolute';

                    return  {
                                id: external ? pathToFileURL(nodeResolvedId).href : nodeResolvedId,
                                external
                            };
                }

                // This import isn't one that we handle, defer to other plugins
                return null;
            },

            async load(id)
            {
                const meta = this.getModuleInfo(id).meta;

                //
                // Have we predefined this?
                //

                if (meta.definedAs)
                    return `export default ${JSON.stringify(meta.definedAs)}`;

                //
                // From here it's either an asset or something for other plugins to load.
                //
                
                if (!meta.asset)
                    return null;
                
                //
                // It is one of our assets.
                //
                
                const mtime = (await fsp.stat(meta.asset.file)).mtimeMs;
                let cached  = cache.get(id);

                //
                // If it hasn't changed, we can use the cached result.
                //

                if (cached)
                {
                    if (mtime === cached.mtime)
                        return cached.result;
                
                    //
                    // Are we already loading it? If so, wait for that process.
                    //

                    if (cached.loadingPromise)
                    {
                        await cached.loadingPromise;
                        return cached.result
                    }
                }
                else
                {
                    cached = {};
                    cache.set(id, cached);
                }

                //
                // Store a promise in the cache that other async loads will
                // wait on. Extract the inner resolve callback so we can call
                // it once the cache has been updated. Perhaps there is a more
                // elegant way to achieve this?
                //

                cached.resolved = false;
                cached.loadingPromise =
                    new Promise(
                        (resolve) =>
                        {
                            cached.loadingPromiseResolve =
                                () => 
                                {
                                    cached.resolved = true;
                                    resolve();
                                }
                        });
                
                function resolve(result)
                {
                    cached.mtime  = mtime;
                    cached.result = result;

                    //
                    // Cache result is now valid (enough, for other async loaders),
                    // remove and resolve our loading promise to unblock other loads.
                    //

                    const resolveLoadingPromise = cached.loadingPromiseResolve;
                    
                    delete cached.loadingPromise;
                    delete cached.loadingPromiseResolve;

                    resolveLoadingPromise();
                }

                const result = await self.#importAsset(meta.asset, resolve);

                //
                // If the plugin didn't set the cache result explicitly (as an optimisation),
                // then set it now to wake up other async imports of this asset.
                //

                if (!cached.resolved)
                    resolve(result);
                
                return result;
            }
        };
    }

    #getTerserPlugin()
    {
        // basically no point, too hard to follow once Terser has done its thing, but if it's enabled ...
        const sourceMap = this.#clientJsSourceMaps;

        return  {
                    name: 'terser',
                    async renderChunk(code, chunk, options, meta)
                    {
                        const result =
                            await minify(
                                code,
                                {
                                    toplevel: true,
                                    compress:
                                        {
                                            passes: 2, // Shaves 40-50 bytes vs 1 pass on 2-4 KiB input
                                        },
                                    mangle:
                                        {
                                            toplevel: true,
                                        },
                                    sourceMap
                                });

                        return  {
                                    code: result.code,
                                    map: result.decoded_map
                                };
                    }
                };
    }

    #createRollupInputPlugins(forClientJs)
    {
        let injections;

        //
        // The JSX 'runtime' has been split into seperate implementations
        // for page and client.
        //

        const plugins =
            [
                // Babel for JSX
                this.#getBabelInputPlugin(forClientJs),

                // Our import plugin deals with our custom import behaviour (SRC, LIB, ASSET, ?raw, etc) as well as JS module imports
                this.#getImportPlugin(forClientJs)
            ];
        
        return plugins;
    }

    #createRollupOutputPlugins(forClientJs)
    {
        const plugins = [];

        if (forClientJs)
        {
            //
            // Terser is used to compress the client JS.
            // It pretty much kills step through debugging,
            // so only enable it when we're not in development
            // mode and when there's no debugger attached.
            //

            if (!this.#clientJsSourceMaps)
                plugins.push(this.#getTerserPlugin());
        }
        else
        {
            const babelOutputPlugins = [];

            //
            // In template engine mode, we wrap everything (except imports) in
            // an exported rendering function.
            //

            if (this.#templateEngineMode)
                babelOutputPlugins.push(path.join(nakedJsxSourceDir, 'babel', 'plugin-template-engine-renderer.mjs'));

            //
            // If it appears that we are running under a debugger,
            // add our debug workaround plugin that injects a small
            // delay to the start of the page JS. This yucky hack
            // allows early breakpoints in pages to work.
            //
            // I will be delighted when this can be replaced with
            // something deterministic.
            //
            // https://github.com/microsoft/vscode-js-debug/issues/1510
            //

            // **** THIS MUST REMAIN BE THE LAST BABEL OUTPUT PLUGIN SO THAT THE INJECTED DELAY CODE IS FIRST IN THE FILE ****
            if (inspector.url())
                babelOutputPlugins.push(path.join(nakedJsxSourceDir, 'babel', 'plugin-debug-workaround.mjs'));

            if (babelOutputPlugins)
                plugins.push(
                    getBabelOutputPlugin(
                        {
                            sourceMaps: this.#pageJsSourceMaps,
                            plugins:    babelOutputPlugins
                        }));
        }
        
        return plugins;
    }

    #addWatchFile(id, page)
    {
        if (!id) // simplify calling code
            return;
        
        let file;

        //
        // If it's an asset, we need to know the file that it relates to.
        //

        if (id.startsWith(':'))
        {
            const parsedId = this.#parseAssetImportId(id);
            if (!parsedId)
                throw Error(`Attempt #addWatchFile(${id}, ${path.uriPath}): asset ID failed to parse`);

            file = parsedId.file;
        }
        else
        {
            file = id;
        }

        // Could be 'rollupPluginBabelHelpers.js', which is virtual
        if (!fs.existsSync(file))
            return;

        // Associate file with page
        let pagesThatUseFile = this.#watchFiles.get(file);
        if (pagesThatUseFile)
        {
            pagesThatUseFile.add(page);
        }
        else
        {
            pagesThatUseFile = new Set();
            pagesThatUseFile.add(page);
            this.#watchFiles.set(file, pagesThatUseFile);

            // First time - start watching the file
            this.#watcher.add(file);
        }
    }

    #emitFile(page, filename, content)
    {
        return fsp.writeFile(path.join(page.outputRoot, filename), content);
    }

    async #mkTempDir()
    {
        // Create a new one (uniquely named, to defeat import caching)
        this.#tmpDirVersion++;
        this.#tmpDir = path.join(this.#tmpRoot, `${this.#tmpDirVersion}`);
        await fsp.mkdir(this.#tmpDir, { recursive: true });
    }

    async #rmTempDir()
    {
        const self = this;

        async function deleteAll(dir)
        {
            for (const entry of await fsp.readdir(dir, { withFileTypes: true }))
            {
                const fullPath = fs.realpathSync(path.join(dir, entry.name));

                // Defensively only delete things that exist somewhere under tmpRoot
                if (!fullPath.startsWith(self.#tmpRoot + path.sep))
                    throw Error(`path to delete (${fullPath}) not under tmp dir (${self.#tmpRoot})`);

                // Also defensively only delete things that under a dir called <nakedJsxTmpDirName>
                if (!fullPath.split(path.sep).includes(nakedJsxTmpDirName))
                    throw Error(`path to delete (${fullPath}) not under a dir called ${nakedJsxTmpDirName}`);

                if (entry.isFile())
                    await fsp.unlink(fullPath);
                else if (entry.isDirectory(fullPath))
                    await deleteAll(fullPath);
                else
                    throw Error('Unexpected file type: ' + fullPath);
            }

            await fsp.rmdir(dir);
        }

        if (fs.existsSync(this.#tmpRoot))
            await deleteAll(this.#tmpRoot)
    }

    #versionedTmpFilePath(relativePath)
    {
        return path.join(this.#tmpDir, path.dirname(relativePath), `${this.#tmpDirVersion}.${path.basename(relativePath)}`)
    }

    async #buildClientJs(page)
    {
        const { thisBuild } = page;

        if (!page.clientJsFileIn && !thisBuild.inlineJs.length)
            return;
<<<<<<< HEAD
        
=======

        //
        // Although we have a unique folder name, it seems we also need a unique
        // filename to work around vscode breakpoint binding bugs when repeatedly
        // dynamically import()ing.
        //

        const inlineJsFilename      = page.htmlFile.replace(/.[^.]+$/, '-page-client.mjs');
        const tmpSrcFile            = this.#versionedTmpFilePath(inlineJsFilename);
        const inputSourcemapRemap   = {};

        //
        // Relative imports from client js files need to be relative from the original
        // file, not the rolled up tmpSrcFile. Our import plugin uses this object to
        // determine the original source file.
        //

        this.#clientJsOrigin[tmpSrcFile] = page.clientJsFileIn;

>>>>>>> 19eac052
        // Ensure each inline js ends with ';' before joining
        const inlineJs =
            thisBuild.inlineJs
                .map(js => semicolonify(js))
                .join('\n\n');

        const importInjection = `import { __nakedjsx__createElement, __nakedjsx__createFragment } from '@nakedjsx/core/client';\n`;
        
        let combinedJs;
        if (page.clientJsFileIn)
        {
            const clientJs = (await fsp.readFile(page.clientJsFileIn)).toString();
            combinedJs = importInjection + semicolonify(clientJs) + '\n' + inlineJs;
        }
        else
            combinedJs = importInjection + inlineJs;

        //
        // combinedJs now contains the full client JS.
        //

        try
        {
            const result = await this.#rollupClientJs(page, combinedJs);

            //
            // Remember which files, if changed, should trigger a rebuild of this page.
            // We'll add to this list after compiling the html JS.
            //

            for (const watchFile of result.watchFiles)
                this.#addWatchFile(watchFile, page);

            if (result.inlineJs)
                thisBuild.output.inlineJs.push(result.inlineJs);
        }
        catch (error)
        {
            err(`Page client JavaScript compilation error in page ${page.uriPath}`);
            err(error.stack);

            // Watch related files for fixes
            if (error.watchFiles)
                for (let watchFile of error.watchFiles)
                    this.#addWatchFile(watchFile, page);

            return this.#onPageBuildFailure(page);
        }
    }

    async #rollupClientJs(page, combinedJs)
    {
        // Check the cache first. Helps a LOT in template engine mode
        const cachedResult = this.#clientJsRollupCache.get(combinedJs);
        if (cachedResult)
            return cachedResult;
        
        const { thisBuild } = page;

        //
        // Although we have a unique folder name, it seems we also need a unique
        // filename to work around vscode breakpoint binding bugs when repeatedly
        // dynamically import()ing.
        //

        const inlineJsFilename = page.htmlFile.replace(/.[^.]+$/, '-page-client.mjs');
        
        const inputOptions =
            {
                input:   inlineJsFilename,
                plugins:
                    [
                        // spyPlugin('spy-0'),
                        {
                            name: 'nakedjsx-client-source',

                            resolveId(id)
                            {
                                if (id === inlineJsFilename)
                                    return inlineJsFilename;
                            },

                            load(id)
                            {
                                if (id === inlineJsFilename)
                                    return combinedJs;
                            }
                        },
                        // spyPlugin('spy-1'),
                        ...this.#rollupPlugins.input.client
                    ]
            };

        //
        // Most of our plugins are reused for all files, however our babel based css-extraction
        // needs to be able to receive a per-rollup-output-file object in which to place the
        // extracted CSS classes.
        //
        // That object may have different reserved class names depending on the page being built.
        //

        const babelOutputPlugin =
            getBabelOutputPlugin(
                {
                    sourceMaps: this.#clientJsSourceMaps,
                    plugins:
                        [
                            // Our Scoped CSS extraction runs over the final tree shaken output
                            [
                                path.join(nakedJsxSourceDir, 'babel', 'plugin-scoped-css.mjs'),
                                {
                                    scopedCssSet: thisBuild.scopedCssSet
                                }
                            ]
                        ],
                    targets:    this.#config.browserslistTargetQuery,
                    presets:
                        [[
                            // Final babel run to compile down to our browser target
                            resolveModule("@babel/preset-env"),
                            {
                                bugfixes: true,
                                modules: false  // Don't transform import statements - however, rollup should have removed them all.
                            }
                        ]],
                });

        //
        // NOTE:
        //
        // Some effort went to finding a rollup config that would place both the
        // <page>-client.mjs code and the Page.AppendJs() code in a combined chunk.
        //
        
        const outputOptions =
            {
                entryFileNames: `${page.htmlFile}.[hash:64].js`,
                format: 'cjs',
<<<<<<< HEAD
                sourcemap: this.#clientJsSourceMaps ? 'inline' : false,
                plugins:
                    [
                        babelOutputPlugin,
                        ...this.#rollupPlugins.output.client
                    ]
            };
=======
                sourcemap: this.#developmentMode ? 'inline' : false,
                sourcemapPathTransform:
                    (relativeSourcePath, sourcemapPath) =>
                    {
                        const fullPath = path.resolve(path.dirname(sourcemapPath), relativeSourcePath);

                        if (inputSourcemapRemap[fullPath])
                        {
                            // We remapped this path, convert to be relative to the sourcemap path dirname
                            return path.relative(path.dirname(sourcemapPath), inputSourcemapRemap[fullPath]);
                        }
                        else
                            return relativeSourcePath;
                    },
                plugins: [ babelOutputPlugin, ...this.#rollupPlugins.output.client ]
            };    
        
        let bundle;

        try
        {
            bundle = await rollup(inputOptions);
        }
        catch(error)
        {
            err(`Page client JavaScript compilation error in page ${page.uriPath}`);
            err(error.stack);

            // Watch related files for changes
            for (let watchFile of error.watchFiles)
                this.#addWatchFile(watchFile, page);
>>>>>>> 19eac052

        //
        // All set; rollup
        //
        
        const bundle = await rollup(inputOptions);
        const output = (await bundle.generate(outputOptions)).output;
        const result =
            {
                watchFiles: [...bundle.watchFiles]
            };
        bundle.close();

        const chunks = output.filter(output => output.type === 'chunk' && output.imports.length == 0);
        const assets = output.filter(output => output.type === 'asset');

        //
        // Always output assets (which will be sourcemaps)
        //

        const promises = [];
        for (let output of assets)
            promises.push(this.#emitFile(page, output.fileName, output.source));

        //
        // Collate all Client JS
        //

        if (chunks.length > 1)
            throw Error('Rollup not behaving as expected, please report at: https://github.com/NakedJSX/core/issues');
        
        if (chunks.length)
        {
            const chunk = chunks[0];
            chunk.code  = chunk.code.trim();

            if (thisBuild.config.client.js.inline)
            {
                result.inlineJs = chunk.code;
            }
            else
            {
                promises.push(this.#emitFile(page, chunk.fileName, chunk.code));
                thisBuild.output.fileJs.push(path.basename(chunk.fileName));
            }
        }

        // Wait for emitted files to be written
        await Promise.all(promises);

        // Cache and return
        this.#clientJsRollupCache.set(combinedJs, result);
        return result;
    }

    async #buildHtmlJs(page)
    {
        const { thisBuild } = page;

        if (!page.htmlJsFileIn)
        {
            page.abortController.abort(`Page ${page.uriPath} does not have a HTML js file and cannot produce ${page.htmlFile}`);
            return;
        }

        log(`Building ${page.uriPath}`);

        //
        // Our HTML pages are generated by executing the htmlJsFileIn.
        // But first we have to handle our custom asset imports and
        // extract our scoped CSS using our babel plugin.
        //

        const inputOptions =
            {
                input: page.htmlJsFileIn,
                plugins: this.#rollupPlugins.input.server
            };

        const pageMjsFilename = page.htmlFile.replace(/\.html$/, '-page.mjs');
        
        thisBuild.htmlJsFileOut = this.#versionedTmpFilePath(pageMjsFilename);

        const outputOptions =
            {
                file:                       thisBuild.htmlJsFileOut,
                sourcemap:                  this.#pageJsSourceMaps ? 'inline' : false,
                sourcemapExcludeSources:    true,
                format:                     'es',
                plugins:                    this.#rollupPlugins.output.server
            };

        let bundle;
        try
        {
            bundle = await rollup(inputOptions);
        }
        catch(error)
        {
            err(`Page compilation error in page ${page.uriPath}`);
            err(error.stack);

            // Watch related files for changes
            for (let watchFile of error.watchFiles)
                this.#addWatchFile(watchFile, page);

            await this.#onPageBuildFailure(page);
            return;
        }

        //
        // Also watch the HTML JS imports for changes.
        //
        // This includes any asset files and other custom imports.
        //

        for (let watchFile of bundle.watchFiles)
            this.#addWatchFile(watchFile, page);

        const output = await bundle.write(outputOptions);

        bundle.close();

        if (this.#templateEngineMode)
            await this.#addTemplateEnginePath(page)
        else
            await this.#generatePageHtml(page)
    }

    async #addTemplateEnginePath(page)
    {
        const { thisBuild } = page;

        //
        // Page JS is built, make it available for template engine rendering
        //

        try
        {
            const module = await import(pathToFileURL(thisBuild.htmlJsFileOut).href)

            if (!module.render)
                throw new Error(`Imported page JS ${thisBuild.htmlJsFileOut} does not export render()`);

            const existingHandler = this.#templateEnginePathHandlers.get(page.uriPath);
            this.#templateEnginePathHandlers.set(
                page.uriPath,
                {
                    page:   page,
                    render: module.render
                });

            //
            // There may be parked requests in the previous handler
            //

            if (existingHandler.parkedRenders?.length)
                for (const parkedRender of existingHandler.parkedRenders)
                    parkedRender.renderNow(module.render);
        }
        catch(error)
        {
            err(`error during import of ${thisBuild.htmlJsFileOut}`);
            err(error.stack);

            return this.#onPageBuildFailure(page);
        }

        return this.#onPageBuildSuccess(page);
    }

    async #generatePageHtml(page)
    {
        const { thisBuild } = page;

        //
        // Page JS is built, import it to execute
        //

        const self          = this;
        const writePromises = [];
        let   failed        = false;

        try
        {
            await currentJob
                .run(
                    {
                        developmentMode:    this.#developmentMode,
                        templateEngineMode: this.#templateEngineMode,
                        commonCss:          this.#commonCss,
                        page,
                        onRenderStart:      this.#onRenderStart.bind(this),
                        onRendered
                    },
                    async () =>
                    {
                        await runWithPageAsyncLocalStorage(
                            async () => await import(pathToFileURL(thisBuild.htmlJsFileOut).href)
                            );
                    }
                );
        }
        catch(error)
        {
            err(`error during execution of ${thisBuild.htmlJsFileOut}`);
            err(error.stack);
            failed = true;
        };

        // onRendered() may have produced a bunch of HTML file write promises
        await Promise.all(writePromises);
                        
        if (failed)
        {
            err(`Server js execution error in page ${page.uriPath}`);
            await this.#onPageBuildFailure(page);
            return;
        }

        // Delete the generation JS file if not in dev mode
        if (!this.#developmentMode)
            await fsp.unlink(thisBuild.htmlJsFileOut);
            
        await this.#onPageBuildSuccess(page);

        function onRendered(htmlContent)
        {
            const outputFilename    = page.thisBuild.nextOutputFilename;
            const fullPath          = path.normalize(path.join(page.outputRoot, outputFilename));

            if (!fullPath.startsWith(self.#dstDir ))
            {
                err(`Page ${page.uriPath} attempted to render: ${fullPath}, which is outside of ${self.#dstDir}`);
                failed = true;
                return;
            }

            if (self.#config.pretty)
                htmlContent =
                    jsBeautifier.html_beautify(
                        htmlContent,
                        {
                            "indent_size": "4",
                            "indent_char": " ",
                            "max_preserve_newlines": "-1",
                            "preserve_newlines": false,
                            "keep_array_indentation": false,
                            "break_chained_methods": true,
                            "indent_scripts": "normal",
                            "brace_style": "collapse",
                            "space_before_conditional": true,
                            "unescape_strings": false,
                            "jslint_happy": false,
                            "end_with_newline": false,
                            "wrap_line_length": "0",
                            "indent_inner_html": false,
                            "comma_first": false,
                            "e4x": false,
                            "indent_empty_lines": false
                        });
            
            writePromises.push(fsp.writeFile(fullPath, htmlContent));
        }
    }

    async #onRenderStart(page, outputFilename)
    {
        log(`Page ${page.uriPath} rendering: ${outputFilename}`);

        page.thisBuild.nextOutputFilename = outputFilename;

        //
        // Now that Page.Render() has been called, we can finalise our common CSS
        // and reserve all known classes so that generated classes do not clash.
        //
        
        page.thisBuild.scopedCssSet.reserveCommonCssClasses(getCurrentJob().commonCss);

        //
        // Now that common CSS class names have been reserved, we can process
        // any client JS and extract / generate scoped CSS classes.
        //

        await this.#buildClientJs(page);
    }

    async #onPageBuildFailure(page)
    {
        this.#pagesWithErrors.add(page);

        await this.#onBuildComplete(page);
    }

    async #onPageBuildSuccess(page)
    {
        await this.#onPageBuildComplete(page);
    }

    async #onPageBuildComplete(page)
    {
        if (!this.#pagesInProgress.has(page))
        {
            // If one or more parallel build tasks failed we can end up here
            if (this.#pagesWithErrors.has(page))
                return;

            fatal(`onPageBuildComplete called twice for page ${page.uriPath}, when page does not have errors`);
        }

        if (!this.#pagesWithErrors.has(page))
            log(`Page ${page.uriPath} built`);

        this.#pagesInProgress.delete(page);

        if (this.#developmentServer)
        {
            //
            // Any browsers idling on this page need should reload
            //

            this.#developmentServer.onUriPathUpdated(page.uriPath);
        }

        if (!this.#pagesInProgress.size)
            await this.#onBuildComplete();
    }

    async #onBuildComplete()
    {
        this.#building = false;

        if (this.#pagesToBuild.size)
        {
            this.#buildAll();
            return;
        }

        //
        // If the asset dir is under dstDir, and if nothing
        // was placed in it, remove it.
        //

        if (fs.existsSync(this.#dstAssetDir))
            if (this.#dstAssetDir.startsWith(this.#dstDir + path.sep))
                if (fs.readdirSync(this.#dstAssetDir).length == 0)
                    fs.rmdirSync(this.#dstAssetDir);
        
        const hasErrors = !!this.#pagesWithErrors.size;

        if (!this.#developmentMode && !this.#templateEngineMode)
        {
            if (hasErrors)
                fatal(`Finished build (with errors).\nNOTE: Some async tasks may yet complete and produce log output.`);
            else
                log(`Finished build.`);

            await this.#rmTempDir();
            this.exit();
        }

        if (hasErrors)
            err(`Finished build (with errors).\nNOTE: Some async tasks may yet complete and produce log output.`);
        else
            log(`Finished build.`);
        
        enableBenchmark(false);

        if (this.#developmentMode)
        {
            const prefix = hasErrors ? '(Build errors) ' : '';
            const suffix = inspector.url() ? '' : ', Press (x) to exit';
            log.setPrompt(`${prefix}Development server: ${this.#developmentServer.serverUrl}${suffix}`);
        }
    }
}

class ParkedRender extends AsyncResource
{
    constructor(renderContext)
    {
        super('ParkedRender');
        this.renderContext = renderContext;
    }

    renderNow(renderFunction)
    {
        // Restore the original request async context and call the render function
        this.runInAsyncScope(renderFunction, null, this.renderContext);
    }
}

NakedJSX.Events =
    {
        /** A page has been discovered */
        page_new:       'page_new',

        /** A page is no longer available */
        page_delete:    'page_new',
    };<|MERGE_RESOLUTION|>--- conflicted
+++ resolved
@@ -1809,29 +1809,7 @@
 
         if (!page.clientJsFileIn && !thisBuild.inlineJs.length)
             return;
-<<<<<<< HEAD
-        
-=======
-
-        //
-        // Although we have a unique folder name, it seems we also need a unique
-        // filename to work around vscode breakpoint binding bugs when repeatedly
-        // dynamically import()ing.
-        //
-
-        const inlineJsFilename      = page.htmlFile.replace(/.[^.]+$/, '-page-client.mjs');
-        const tmpSrcFile            = this.#versionedTmpFilePath(inlineJsFilename);
-        const inputSourcemapRemap   = {};
-
-        //
-        // Relative imports from client js files need to be relative from the original
-        // file, not the rolled up tmpSrcFile. Our import plugin uses this object to
-        // determine the original source file.
-        //
-
-        this.#clientJsOrigin[tmpSrcFile] = page.clientJsFileIn;
-
->>>>>>> 19eac052
+        
         // Ensure each inline js ends with ';' before joining
         const inlineJs =
             thisBuild.inlineJs
@@ -1970,7 +1948,6 @@
             {
                 entryFileNames: `${page.htmlFile}.[hash:64].js`,
                 format: 'cjs',
-<<<<<<< HEAD
                 sourcemap: this.#clientJsSourceMaps ? 'inline' : false,
                 plugins:
                     [
@@ -1978,39 +1955,6 @@
                         ...this.#rollupPlugins.output.client
                     ]
             };
-=======
-                sourcemap: this.#developmentMode ? 'inline' : false,
-                sourcemapPathTransform:
-                    (relativeSourcePath, sourcemapPath) =>
-                    {
-                        const fullPath = path.resolve(path.dirname(sourcemapPath), relativeSourcePath);
-
-                        if (inputSourcemapRemap[fullPath])
-                        {
-                            // We remapped this path, convert to be relative to the sourcemap path dirname
-                            return path.relative(path.dirname(sourcemapPath), inputSourcemapRemap[fullPath]);
-                        }
-                        else
-                            return relativeSourcePath;
-                    },
-                plugins: [ babelOutputPlugin, ...this.#rollupPlugins.output.client ]
-            };    
-        
-        let bundle;
-
-        try
-        {
-            bundle = await rollup(inputOptions);
-        }
-        catch(error)
-        {
-            err(`Page client JavaScript compilation error in page ${page.uriPath}`);
-            err(error.stack);
-
-            // Watch related files for changes
-            for (let watchFile of error.watchFiles)
-                this.#addWatchFile(watchFile, page);
->>>>>>> 19eac052
 
         //
         // All set; rollup
